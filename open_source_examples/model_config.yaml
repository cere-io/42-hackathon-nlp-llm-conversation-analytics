# IMPORTANT PREREQUISITES:
# 1. Make sure Ollama is running on your system:
#    - Check with: `ollama serve`
#    - If you see "address already in use", Ollama is already running
#    - If not running, start with: `ollama serve`
# 
# 2. Before using a model, pull it first:
#    - Example: `ollama pull mistral`
#    - Available models: https://ollama.ai/library
#    - Other examples: 
#      * ollama pull llama2
#      * ollama pull codellama
#      * ollama pull phi

# Model Configuration
model:
  name: "deepseek-r1:7b"  # The model to use (must be pulled via ollama first!)
  temperature: 0.7
  max_tokens: 1000
  top_p: 0.9

# Prompt Configuration
prompt:
<<<<<<< HEAD
  path: "prompts/conversation_detection_prompt_withoutCSV.txt"  # Path to the prompt file
=======
  path: "open_source_examples/prompts/conversation_detection_prompt.txt"  # Path to the prompt file
>>>>>>> 7ac3b0c1

# Output Configuration
output:
  format: "csv"  # Output format (csv, json)
  include_confidence: true  # Whether to include confidence scores
  timestamp_format: "%Y%m%d_%H%M%S"  # Format for timestamp in output filenames
  output_dir: "data/groups"  # Base directory for output files

# Processing Configuration
processing:
  batch_size: 10  # Number of messages to process in each batch
  max_context_messages: 5  # Number of previous messages to include for context
  min_confidence_threshold: 0.7  # Minimum confidence score to accept a prediction

# GPU Configuration
gpu:
  enabled: true  # Whether to use GPU acceleration
  auto_select: true  # Automatically select least utilized GPU
  fallback_to_cpu: true  # Fall back to CPU if no GPU is available <|MERGE_RESOLUTION|>--- conflicted
+++ resolved
@@ -21,11 +21,7 @@
 
 # Prompt Configuration
 prompt:
-<<<<<<< HEAD
-  path: "prompts/conversation_detection_prompt_withoutCSV.txt"  # Path to the prompt file
-=======
   path: "open_source_examples/prompts/conversation_detection_prompt.txt"  # Path to the prompt file
->>>>>>> 7ac3b0c1
 
 # Output Configuration
 output:
