# IMPORTANT PREREQUISITES:
# 1. Make sure Ollama is running on your system:
#    - Check with: `ollama serve`
#    - If you see "address already in use", Ollama is already running
#    - If not running, start with: `ollama serve`
#
# 2. Before using a model, pull it first:
#    - Example: `ollama pull mistral`
#    - Available models: https://ollama.ai/library
#    - Other examples:
#      * ollama pull llama2
#      * ollama pull codellama
#      * ollama pull phi

# Model Configuration
model:
<<<<<<< HEAD
  name: "mistral"  # The model to use (must be pulled via ollama first!)
=======
  names: ["phi:latest", "llama2:latest"]  # List of models to use (must be pulled via ollama first!)
>>>>>>> 47887d90
  temperature: 0.7
  max_tokens: 1000
  top_p: 0.9

# Prompt Configuration
prompt:
  path: "open_source_examples/prompts/conversation_detection_prompt.txt"  # Path to the prompt file or directory (use * for all prompts)
  # Example for all prompts: "open_source_examples/prompts/*"

# Automation Configuration
automation:
  enabled: false  # Whether to run automated testing across all model+prompt combinations
  parallel: false  # Whether to run combinations in parallel (future feature)

# Output Configuration
output:
  format: "csv"  # Output format (csv, json)
  include_confidence: true  # Whether to include confidence scores
  timestamp_format: "%Y%m%d_%H%M%S"  # Format for timestamp in output filenames
  output_dir: "data/groups"  # Base directory for output files

# Processing Configuration
processing:
  batch_size: 10  # Number of messages to process in each batch
  max_context_messages: 5  # Number of previous messages to include for context
  min_confidence_threshold: 0.7  # Minimum confidence score to accept a prediction

  min_confidence_threshold: 0.7  # Minimum confidence score to accept a prediction

# GPU Configuration
gpu:
  enabled: true  # Whether to use GPU acceleration
  auto_select: true  # Automatically select least utilized GPU
  fallback_to_cpu: true  # Fall back to CPU if no GPU is available<|MERGE_RESOLUTION|>--- conflicted
+++ resolved
@@ -14,11 +14,7 @@
 
 # Model Configuration
 model:
-<<<<<<< HEAD
-  name: "mistral"  # The model to use (must be pulled via ollama first!)
-=======
   names: ["phi:latest", "llama2:latest"]  # List of models to use (must be pulled via ollama first!)
->>>>>>> 47887d90
   temperature: 0.7
   max_tokens: 1000
   top_p: 0.9
