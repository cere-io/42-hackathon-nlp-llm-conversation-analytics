--- conflicted
+++ resolved
@@ -32,12 +32,9 @@
         self.client = Client()
         self.model_name = self.config['model']['name']
         self.prompt = self._load_prompt()
-<<<<<<< HEAD
-
-=======
+
         self.verbose = verbose
-        
->>>>>>> d1d64f9f
+
     def _load_config(self, config_path: str) -> Dict[str, Any]:
         """Load configuration from YAML file."""
         try:
@@ -69,28 +66,28 @@
         try:
             # Run nvidia-smi to get GPU utilization
             result = subprocess.run(['nvidia-smi', '--query-gpu=index,utilization.gpu,memory.used',
-                                   '--format=csv,noheader,nounits'], 
+                                   '--format=csv,noheader,nounits'],
                                   capture_output=True, text=True, check=True)
-            
+
             # Parse the output
             gpus = []
             for line in result.stdout.strip().split('\n'):
                 idx, util, mem = map(float, line.split(','))
                 gpus.append({'index': int(idx), 'utilization': util, 'memory': mem})
-            
+
             if not gpus:
                 if self.config.get('gpu', {}).get('fallback_to_cpu', True):
                     logger.warning("No GPUs found, falling back to CPU")
                     return None
                 else:
                     raise RuntimeError("No GPUs found and CPU fallback is disabled")
-            
+
             # Sort by utilization and memory usage
             gpus.sort(key=lambda x: (x['utilization'], x['memory']))
-            
+
             # Return the index of the least utilized GPU
             return gpus[0]['index']
-            
+
         except (subprocess.SubprocessError, ValueError) as e:
             if self.config.get('gpu', {}).get('fallback_to_cpu', True):
                 logger.warning(f"Failed to query GPUs ({str(e)}), falling back to CPU")
@@ -128,34 +125,21 @@
         try:
             # Replace [MESSAGES] placeholder in prompt with actual messages
             prompt_with_messages = self.prompt.replace('[MESSAGES]', messages)
-<<<<<<< HEAD
 
             # Log the prompt being sent to the model
             logger.debug(f"Sending prompt to model:\n{prompt_with_messages}")
 
-=======
-            
-            # Log the prompt being sent to the model
-            logger.debug(f"Sending prompt to model:\n{prompt_with_messages}")
-            
->>>>>>> d1d64f9f
             response = self.client.chat(
                 model=self.model_name,
                 messages=[
                     {"role": "user", "content": prompt_with_messages}
                 ]
             )
-<<<<<<< HEAD
-
-=======
-            
->>>>>>> d1d64f9f
+
             # Log raw response for debugging
             raw_content = response.message['content'].strip()
             logger.info(f"Raw model response:\n{raw_content}")
 
-<<<<<<< HEAD
-=======
             # Skip lines between <think> tags in the response
             filtered_lines = []
             skip = False
@@ -167,8 +151,7 @@
                 if '</think>' in line:
                     skip = False
             filtered_response = '\n'.join(filtered_lines)
-            
->>>>>>> d1d64f9f
+
             def standardize_column_name(col: str) -> str:
                 """Standardize column names to our expected format."""
                 col = col.strip().lower()
@@ -177,31 +160,19 @@
                 if col in ['conv_id', 'conversation']:
                     return 'conversation_id'
                 return col
-<<<<<<< HEAD
-
-=======
-            
->>>>>>> d1d64f9f
+
             def extract_csv_content(text: str) -> str:
                 """Extract CSV content from text, removing markdown and extra content."""
                 # Remove markdown code blocks
                 text = re.sub(r'```csv\s*|\s*```', '', text)
-<<<<<<< HEAD
-
-=======
-                
->>>>>>> d1d64f9f
+
                 # Find CSV-like content (header row followed by data)
                 csv_pattern = r'([a-zA-Z_]+,\s*[a-zA-Z_]+.*?\n.*?)(?:\n\n|$)'
                 csv_match = re.search(csv_pattern, text, re.DOTALL)
                 if csv_match:
                     return csv_match.group(1)
                 return text
-<<<<<<< HEAD
-
-=======
-            
->>>>>>> d1d64f9f
+
             def standardize_timestamp(timestamp: str) -> str:
                 """Standardize timestamp format."""
                 if not timestamp:
@@ -212,24 +183,15 @@
                 if len(clean_ts) >= 14:  # YYYYMMDDHHmmss
                     return clean_ts[:14]
                 return datetime.now().strftime('%Y%m%d%H%M%S')
-<<<<<<< HEAD
-
-            try:
-                # Extract and clean CSV content
-                csv_content = extract_csv_content(raw_content)
-
-=======
-            
+
             try:
                 # Extract and clean CSV content from filtered response
                 csv_content = extract_csv_content(filtered_response)
-                
->>>>>>> d1d64f9f
+
                 # Parse CSV content
                 lines = csv_content.strip().split('\n')
                 if not lines:
                     raise ValueError("No content found")
-<<<<<<< HEAD
 
                 # Get and standardize headers
                 headers = [standardize_column_name(col) for col in lines[0].split(',')]
@@ -239,48 +201,24 @@
                 if not all(field in headers for field in required_fields):
                     raise ValueError(f"Missing required fields. Found: {headers}")
 
-=======
-                
-                # Get and standardize headers
-                headers = [standardize_column_name(col) for col in lines[0].split(',')]
-                required_fields = {'message_id', 'conversation_id', 'topic', 'timestamp'}
-                
-                # Check if we have all required fields
-                if not all(field in headers for field in required_fields):
-                    raise ValueError(f"Missing required fields. Found: {headers}")
-                
->>>>>>> d1d64f9f
                 results = []
                 for line in lines[1:]:
                     if not line.strip() or line.startswith('<'):  # Skip empty lines and XML-like tags
                         continue
-<<<<<<< HEAD
 
                     # Split line and pad with empty strings if needed
                     values = [v.strip() for v in line.split(',')]
                     values.extend([''] * (len(headers) - len(values)))  # Pad with empty strings
 
-=======
-                    
-                    # Split line and pad with empty strings if needed
-                    values = [v.strip() for v in line.split(',')]
-                    values.extend([''] * (len(headers) - len(values)))  # Pad with empty strings
-                    
->>>>>>> d1d64f9f
                     row = {}
                     for header, value in zip(headers, values):
                         if header in required_fields:
                             row[header] = value
-<<<<<<< HEAD
-
-=======
-                    
->>>>>>> d1d64f9f
+
                     # Ensure required fields exist and standardize timestamp
                     if all(field in row for field in required_fields):
                         row['timestamp'] = standardize_timestamp(row['timestamp'])
                         results.append(row)
-<<<<<<< HEAD
 
                 if results:
                     logger.info(f"Successfully parsed {len(results)} results")
@@ -289,16 +227,6 @@
                 logger.error("No valid results found after parsing")
                 return []
 
-=======
-                
-                if results:
-                    logger.info(f"Successfully parsed {len(results)} results")
-                    return results
-                
-                logger.error("No valid results found after parsing")
-                return []
-                
->>>>>>> d1d64f9f
             except Exception as e:
                 logger.error(f"Failed to parse response: {e}")
                 logger.error(f"Raw response: {raw_content}")
@@ -313,7 +241,6 @@
         timestamp = datetime.now().strftime(self.config['output']['timestamp_format'])
         output_dir = os.path.join(self.config['output']['output_dir'], community_name)
         os.makedirs(output_dir, exist_ok=True)
-<<<<<<< HEAD
 
         # Extract prompt filename without extension
         prompt_filename = os.path.splitext(os.path.basename(self.config['prompt']['path']))[0]
@@ -321,15 +248,6 @@
         # Combine model name with prompt filename using hyphen delimiter
         model_identifier = f"{self.model_name}-{prompt_filename}"
 
-=======
-        
-        # Extract prompt filename without extension
-        prompt_filename = os.path.splitext(os.path.basename(self.config['prompt']['path']))[0]
-        
-        # Combine model name with prompt filename using hyphen delimiter
-        model_identifier = f"{self.model_name}-{prompt_filename}"
-        
->>>>>>> d1d64f9f
         output_filename = f"labels_{timestamp}_{model_identifier}_{community_name}.csv"
         output_path = os.path.join(output_dir, output_filename)
 
