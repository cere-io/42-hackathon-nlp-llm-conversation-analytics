--- conflicted
+++ resolved
@@ -143,26 +143,6 @@
                 return datetime.now().strftime('%Y%m%d%H%M%S')
             
             try:
-<<<<<<< HEAD
-                # Skip lines between <think> tags in the response
-                response_data = response.message['content']
-                filtered_lines = []
-                skip = False
-                for line in response_data.split('\n'):
-                    if '<think>' in line:
-                        skip = True
-                    if not skip:
-                        filtered_lines.append(line)
-                    if '</think>' in line:
-                        skip = False
-                filtered_response = '\n'.join(filtered_lines)
-                csv_lines = filtered_response.strip().split('\n')
-                reader = csv.DictReader(csv_lines)
-                results = list(reader)
-                if not results:
-                    logger.error(f"Failed to parse model response: {response.message['content']}")
-                return results
-=======
                 # Extract and clean CSV content from filtered response
                 csv_content = extract_csv_content(filtered_response)
                 
@@ -205,7 +185,6 @@
                 logger.error("No valid results found after parsing")
                 return []
                 
->>>>>>> 7d1d32e9
             except Exception as e:
                 logger.error(f"Failed to parse response: {e}")
                 logger.error(f"Raw response: {raw_content}")
